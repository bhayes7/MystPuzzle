--- conflicted
+++ resolved
@@ -8,14 +8,7 @@
   - contains classes used for puzzle solving.
   
 MystPuzzle.ipynb
-<<<<<<< HEAD
   - primary notebook for documenting the project and exploring graph data. Contains information about the project and puzzles and reports present results. 
 
 all_graphs.txt
-  - contains descriptions, including edge lists, of all connected graphs with 4, 5, 6, 7, and 8 vertices. Graph information originally taken from Brendan McKay's combinatorial data webpage, http://users.cecs.anu.edu.au/~bdm/data/graphs.html.
-=======
-  - main notebook for collecting preliminary results 
-  
-all_graphs.txt
-  - csv file containing attributes of all connected graphs of degree 4-8
->>>>>>> 667f055a
+  - contains descriptions, including edge lists, of all connected graphs with 4, 5, 6, 7, and 8 vertices. Graph information originally taken from Brendan McKay's combinatorial data webpage, http://users.cecs.anu.edu.au/~bdm/data/graphs.html.